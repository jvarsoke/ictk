<?xml version="1.0"?>
<!--
 *  ICTK - Internet Chess ToolKit
 *  More information is available at http://ictk.sourceforge.net
 *  Copyright (C) 2002 J. Varsoke <jvarsoke@ghostmanonfirst.com>
 *  All rights reserved.
 *
 *  $Id: event.xsl,v 1.9 2003/08/24 07:46:52 jvarsoke Exp $
 *
 *  This file is part of ICTK.
 *
 *  ICTK is free software; you can redistribute it and/or modify
 *  it under the terms of the GNU General Public License as published by
 *  the Free Software Foundation; either version 2 of the License, or
 *  (at your option) any later version.
 *
 *  ICTK is distributed in the hope that it will be useful,
 *  but WITHOUT ANY WARRANTY; without even the implied warranty of
 *  MERCHANTABILITY or FITNESS FOR A PARTICULAR PURPOSE.  See the
 *  GNU General Public License for more details.
 *
 *  You should have received a copy of the GNU General Public License
 *  along with ICTK; if not, write to the Free Software
 *  Foundation, Inc., 59 Temple Place, Suite 330, Boston, MA  02111-1307  USA
-->
<xsl:stylesheet version="1.0"
                xmlns:xsl="http://www.w3.org/1999/XSL/Transform"
		xmlns:redirect="http://xml.apache.org/xalan/redirect"
                xmlns:str="http://ictk.sourceforge.net/namespace/string"
                xmlns:text="http://ictk.sourceforge.net/namespace/text"
		xmlns:java="java"
		extension-element-prefixes="redirect"
		>

<xsl:import href="string.xsl"/>
<xsl:import href="text.xsl"/>
<xsl:import href="parser.xsl"/>

<xsl:output method="text" 
            omit-xml-declaration="yes"/>

<xsl:template match="icsevtml">
   <xsl:apply-templates select="event"/>
</xsl:template>

<!-- main event -->
<xsl:template match="event">
   <xsl:variable name="classname" select="concat('ICS',
                                                 @class,
						 'Event')"
						 />
   <xsl:variable name="filename" select="concat($classname,
                                                '.java')"
						 />
						  
   <!-- show the filename so we can capture in a log and delete later -->
   <xsl:value-of select="$filename"/><xsl:text>
</xsl:text>

   <redirect:write select="$filename">/*
 *  ICTK - Internet Chess ToolKit
 *  More information is available at http://ictk.sourceforge.net
 *  Copyright (C) 2003 J. Varsoke &lt;jvarsoke@ghostmanonfirst.com&gt;
 *  All rights reserved.
 *
 *  This file is part of ICTK.
 *
 *  ICTK is free software; you can redistribute it and/or modify
 *  it under the terms of the GNU General Public License as published by
 *  the Free Software Foundation; either version 2 of the License, or
 *  (at your option) any later version.
 *
 *  ICTK is distributed in the hope that it will be useful,
 *  but WITHOUT ANY WARRANTY; without even the implied warranty of
 *  MERCHANTABILITY or FITNESS FOR A PARTICULAR PURPOSE.  See the
 *  GNU General Public License for more details.
 *
 *  You should have received a copy of the GNU General Public License
 *  along with ICTK; if not, write to the Free Software
 *  Foundation, Inc., 59 Temple Place, Suite 330, Boston, MA  02111-1307  USA
 */

package ictk.boardgame.chess.net.ics.event;

/*--------------------------------------------------------------------------*
 * This file was auto-generated 
<<<<<<< HEAD
 * by $Id: event.xsl,v 1.9 2003/08/24 07:46:52 jvarsoke Exp $
=======
 * by $Id$ 
>>>>>>> d537ebeb
 * on <xsl:value-of select="java:util.Date.new()"/>
 *--------------------------------------------------------------------------*/

import ictk.boardgame.chess.net.ics.*;
import ictk.boardgame.chess.net.ics.fics.event.*;
import ictk.util.Log;

import java.util.regex.*;
import java.io.IOException;

/**
<xsl:apply-templates select="description" mode="text:comment-wrap">
   <xsl:with-param name="width" select="70"/>
   <xsl:with-param name="style" select="'C'"/>
   <xsl:with-param name="indent" select="1"/>
</xsl:apply-templates>
 */
public class ICS<xsl:apply-templates select="@class"/>Event extends <xsl:apply-templates select="@extends"/>
   <xsl:call-template name="implements-declaration"/> {


   //static initializer/////////////////////////////////////////////////////
   protected static final int <xsl:value-of select="@enum"/>_EVENT =  ICSEvent.<xsl:value-of select="@enum"/>_EVENT;

   <xsl:apply-templates select="statics"/>

   //instance vars//////////////////////////////////////////////////////////
<xsl:apply-templates select="member" mode="variable-declaration"/>

   //constructors///////////////////////////////////////////////////////////
   public ICS<xsl:value-of select="@class"/>Event () {
      super(<xsl:value-of select="@enum"/>_EVENT);
   }

   //assessors/////////////////////////////////////////////////////////////
<xsl:apply-templates select="member" mode="getter"/>
<xsl:text>   //mutators//////////////////////////////////////////////////////////////
</xsl:text>
<xsl:apply-templates select="member" mode="setter"/>
<xsl:apply-templates select="implements" mode="method"/>
   //readable//////////////////////////////////////////////////////////////
   public String getReadable () {
      <xsl:choose>
         <xsl:when test="count(parser) > 1">
      String str = null;
         switch (getEventType()) {
	    <xsl:apply-templates select="parser" mode="readableSwitch"/>
	 }
      return str;
         </xsl:when>
	 <xsl:otherwise>
	    <xsl:apply-templates select="parser" mode="readable"/>
	 </xsl:otherwise>
      </xsl:choose>
   }
<xsl:apply-templates select="code"/>
}
</redirect:write>
   <xsl:apply-templates select="parser"/>
</xsl:template>

<!-- implements declaration -->
<xsl:template name="implements-declaration">
    <xsl:if test="child::implements">
                            implements <xsl:for-each select="implements">
			    <xsl:value-of select="id(@idref)/@type"/>
			    <xsl:if test="following-sibling::implements">,
			               </xsl:if>
    </xsl:for-each>
    </xsl:if>
</xsl:template>

<!-- implements methods -->
<xsl:template match="implements" mode="method">

   <xsl:text>   //</xsl:text>
   <xsl:value-of select="id(@idref)/@type"/>
   <xsl:text>////////////////////////////////////////////////////</xsl:text>

   <xsl:for-each select="id(@idref)/method">
      <xsl:apply-templates select="code"/>
   </xsl:for-each>

</xsl:template>

<xsl:template match="statics">
   <xsl:if test="@format='java'">
      <xsl:value-of select="."/>
   </xsl:if>
</xsl:template>

<xsl:template match="code">
   <xsl:if test="@format='java'">
      <xsl:value-of select="."/>
   </xsl:if>
</xsl:template>

<!-- member variable-declaration -->
<xsl:template match="member" mode="variable-declaration">
   <xsl:variable name="varname">
      <xsl:choose>
	 <xsl:when test="@varname">
	    <xsl:value-of select="@varname"/>
	 </xsl:when>
	 <xsl:otherwise>
	    <xsl:value-of select="id(@typeref)/@varname"/>
	 </xsl:otherwise>
      </xsl:choose>
   </xsl:variable>

   <xsl:if test="not(@inherit='member') and not(@inherit='both')">
      <xsl:text>   protected </xsl:text>
      <xsl:value-of select="id(@typeref)/@type"/>
      <xsl:text> </xsl:text>
      <xsl:value-of select="$varname"/>;
</xsl:if>

</xsl:template>


<!-- getter functions -->
<xsl:template match="member" mode="getter">
   <xsl:variable name="varname">
      <xsl:choose>
	 <xsl:when test="@varname">
	    <xsl:value-of select="@varname"/>
	 </xsl:when>
	 <xsl:otherwise>
	    <xsl:value-of select="id(@typeref)/@varname"/>
	 </xsl:otherwise>
      </xsl:choose>
   </xsl:variable>

   <xsl:variable name="functname">
      <xsl:choose>
	 <xsl:when test="@functname">
	    <xsl:value-of select="@functname"/>
	 </xsl:when>
	 <xsl:otherwise>
	    <xsl:value-of select="id(@typeref)/@functname"/>
	 </xsl:otherwise>
      </xsl:choose>
   </xsl:variable>

   <xsl:variable name="type" select="id(@typeref)/@type"/>

   <xsl:if test="not(@inherit='method') and not(@inherit='both')">
   <xsl:text>   public </xsl:text>
   <xsl:value-of select="$type"/><xsl:text> </xsl:text>
   <xsl:choose>
      <xsl:when test="@exactfunctname='yes'"></xsl:when>
      <xsl:when test="$type='boolean'">is</xsl:when>
      <xsl:otherwise>get</xsl:otherwise>
   </xsl:choose>
   <xsl:value-of select="$functname"/>
   <xsl:text> () {
      return </xsl:text><xsl:value-of select="$varname"/>;
   }

</xsl:if>
</xsl:template>

<!-- setter functions -->
<xsl:template match="member" mode="setter">
   <xsl:variable name="varname">
      <xsl:choose>
	 <xsl:when test="@varname">
	    <xsl:value-of select="@varname"/>
	 </xsl:when>
	 <xsl:otherwise>
	    <xsl:value-of select="id(@typeref)/@varname"/>
	 </xsl:otherwise>
      </xsl:choose>
   </xsl:variable>

   <xsl:variable name="functname">
      <xsl:choose>
	 <xsl:when test="@functname">
	    <xsl:value-of select="@functname"/>
	 </xsl:when>
	 <xsl:otherwise>
	    <xsl:value-of select="id(@typeref)/@functname"/>
	 </xsl:otherwise>
      </xsl:choose>
   </xsl:variable>

   <xsl:variable name="type" select="id(@typeref)/@type"/>

   <xsl:if test="not(@inherit='method') and not(@inherit='both')">
   <xsl:text>   public void </xsl:text>
   <xsl:choose>
      <xsl:when test="@exactfunctname='yes'"></xsl:when>
      <xsl:otherwise>set</xsl:otherwise>
   </xsl:choose>
   <xsl:value-of select="$functname"/>
   <xsl:text> (</xsl:text>
   <xsl:value-of select="$type"/>
   <xsl:text> </xsl:text>
   <xsl:value-of select="$varname"/>) {
      this.<xsl:value-of select="$varname"/> = <xsl:value-of select="$varname"/>;
   }

</xsl:if>
</xsl:template>

<!-- readable (only one parser) -->
<xsl:template match="parser" mode="readable">
   <xsl:text>return </xsl:text>
   <xsl:value-of select="concat(@protocol,@name,'Parser')"/>
   <xsl:text>.getInstance().toNative(this);</xsl:text>
</xsl:template>

<!-- readableSwitch -->
<xsl:template match="parser" mode="readableSwitch">
   <xsl:variable name="enum">
      <xsl:choose>
	 <xsl:when test="@enum">
	    <xsl:value-of select="@enum"/>
	 </xsl:when>
	 <xsl:otherwise>
	    <xsl:value-of select="../@enum"/>
	 </xsl:otherwise>
      </xsl:choose>
   </xsl:variable>
         case ICSEvent.<xsl:value-of select="$enum"/>_EVENT:
            str = <xsl:value-of select="concat(@protocol,@name,'Parser')"
	       />.getInstance().toNative(this);
	    break;
</xsl:template>
</xsl:stylesheet><|MERGE_RESOLUTION|>--- conflicted
+++ resolved
@@ -5,7 +5,7 @@
  *  Copyright (C) 2002 J. Varsoke <jvarsoke@ghostmanonfirst.com>
  *  All rights reserved.
  *
- *  $Id: event.xsl,v 1.9 2003/08/24 07:46:52 jvarsoke Exp $
+ *  $Id$
  *
  *  This file is part of ICTK.
  *
@@ -31,10 +31,12 @@
 		xmlns:java="java"
 		extension-element-prefixes="redirect"
 		>
-
 <xsl:import href="string.xsl"/>
 <xsl:import href="text.xsl"/>
 <xsl:import href="parser.xsl"/>
+
+<!-- necessary because XSLTC redirect:write does not respect Ant:destdir -->
+<xsl:param name="destpath"/>
 
 <xsl:output method="text" 
             omit-xml-declaration="yes"/>
@@ -49,15 +51,20 @@
                                                  @class,
 						 'Event')"
 						 />
-   <xsl:variable name="filename" select="concat($classname,
+   <xsl:variable name="rel-filename" select="concat($classname,
                                                 '.java')"
 						 />
 						  
+   <xsl:variable name="filename" select="concat($destpath,
+	   					'/',
+	   					$rel-filename)"
+						 />
+
    <!-- show the filename so we can capture in a log and delete later -->
-   <xsl:value-of select="$filename"/><xsl:text>
+   <xsl:value-of select="$rel-filename"/><xsl:text>
 </xsl:text>
 
-   <redirect:write select="$filename">/*
+   <redirect:write file="{$filename}">/*
  *  ICTK - Internet Chess ToolKit
  *  More information is available at http://ictk.sourceforge.net
  *  Copyright (C) 2003 J. Varsoke &lt;jvarsoke@ghostmanonfirst.com&gt;
@@ -84,11 +91,7 @@
 
 /*--------------------------------------------------------------------------*
  * This file was auto-generated 
-<<<<<<< HEAD
- * by $Id: event.xsl,v 1.9 2003/08/24 07:46:52 jvarsoke Exp $
-=======
  * by $Id$ 
->>>>>>> d537ebeb
  * on <xsl:value-of select="java:util.Date.new()"/>
  *--------------------------------------------------------------------------*/
 
@@ -144,7 +147,7 @@
 	 </xsl:otherwise>
       </xsl:choose>
    }
-<xsl:apply-templates select="code"/>
+   <xsl:apply-templates select="code"/>
 }
 </redirect:write>
    <xsl:apply-templates select="parser"/>
