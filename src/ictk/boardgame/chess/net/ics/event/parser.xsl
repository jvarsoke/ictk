<?xml version="1.0"?>
<!--
 *  ICTK - Internet Chess ToolKit
 *  More information is available at http://ictk.sourceforge.net
 *  Copyright (C) 2002 J. Varsoke <jvarsoke@ghostmanonfirst.com>
 *  All rights reserved.
 *
 *  $Id: parser.xsl,v 1.12 2004/01/30 08:50:38 jvarsoke Exp $
 *
 *  This file is part of ICTK.
 *
 *  ICTK is free software; you can redistribute it and/or modify
 *  it under the terms of the GNU General Public License as published by
 *  the Free Software Foundation; either version 2 of the License, or
 *  (at your option) any later version.
 *
 *  ICTK is distributed in the hope that it will be useful,
 *  but WITHOUT ANY WARRANTY; without even the implied warranty of
 *  MERCHANTABILITY or FITNESS FOR A PARTICULAR PURPOSE.  See the
 *  GNU General Public License for more details.
 *
 *  You should have received a copy of the GNU General Public License
 *  along with ICTK; if not, write to the Free Software
 *  Foundation, Inc., 59 Temple Place, Suite 330, Boston, MA  02111-1307  USA
-->
<xsl:stylesheet version="1.0"
                xmlns:xsl="http://www.w3.org/1999/XSL/Transform"
		xmlns:str="http://ictk.sourceforge.net/namespace/string"
		xmlns:text="http://ictk.sourceforge.net/namespace/text"
		xmlns:redirect="http://xml.apache.org/xalan/redirect"
		xmlns:java="java"
		extension-element-prefixes="redirect"
		>

<<<<<<< HEAD
=======

<!-- necessary because XSLTC redirect:write does not respect Ant:destdir -->
<xsl:param name="destpath"/>

>>>>>>> d537ebeb
<xsl:import href="string.xsl"/>
<xsl:import href="text.xsl"/>

<xsl:output method="text" 
            omit-xml-declaration="yes"/>

<xsl:template match="icsevtml">
   <xsl:apply-templates select="event"/>
</xsl:template>

<xsl:template match="event">
   <xsl:apply-templates select="parser"/>
</xsl:template>

<!-- main event -->
<xsl:template match="parser">
   <xsl:variable name="classname" select="concat(@protocol, 
                                                @name, 
					        'Parser')"
						/>
   <xsl:variable name="lc_protocol">
       <xsl:call-template name="str:toLower">
          <xsl:with-param name="input" select="@protocol"/>
       </xsl:call-template>
   </xsl:variable>
   <xsl:variable name="filename" select="concat('../',
                                                $lc_protocol,
                                                '/event/',
                                                $classname,
					        '.java')"
						/>

   <!-- write out the filename so we can delete it later -->
   <xsl:value-of select="$filename"/><xsl:text>
</xsl:text>
   <redirect:write select="$filename">/*
 *  ICTK - Internet Chess ToolKit
 *  More information is available at http://ictk.sourceforge.net
 *  Copyright (C) 2002 J. Varsoke &lt;jvarsoke@ghostmanonfirst.com&gt;
 *  All rights reserved.
 *
 *  This file is part of ICTK.
 *
 *  ICTK is free software; you can redistribute it and/or modify
 *  it under the terms of the GNU General Public License as published by
 *  the Free Software Foundation; either version 2 of the License, or
 *  (at your option) any later version.
 *
 *  ICTK is distributed in the hope that it will be useful,
 *  but WITHOUT ANY WARRANTY; without even the implied warranty of
 *  MERCHANTABILITY or FITNESS FOR A PARTICULAR PURPOSE.  See the
 *  GNU General Public License for more details.
 *
 *  You should have received a copy of the GNU General Public License
 *  along with ICTK; if not, write to the Free Software
 *  Foundation, Inc., 59 Temple Place, Suite 330, Boston, MA  02111-1307  USA
 */

package ictk.boardgame.chess.net.ics.<xsl:call-template name="str:toLower">
   <xsl:with-param name="input" select="@protocol"/>
   </xsl:call-template>.event;

/*--------------------------------------------------------------------------*
 * This file was auto-generated 
 * by $Id: parser.xsl,v 1.12 2004/01/30 08:50:38 jvarsoke Exp $
 * on <xsl:value-of select="java:util.Date.new()"/>
 *--------------------------------------------------------------------------*/

import ictk.boardgame.chess.net.ics.event.*;
import ictk.boardgame.chess.net.ics.*;
import ictk.util.Log;

import java.util.*;
import java.util.regex.*;
import java.io.IOException;

/**
<xsl:apply-templates select="description" mode="text:comment-wrap">
   <xsl:with-param name="width" select="70"/>
   <xsl:with-param name="style" select="'C'"/>
   <xsl:with-param name="indent" select="1"/>
</xsl:apply-templates>
 */
public class <xsl:value-of select="$classname"/> extends <xsl:value-of select="@extends"/> {

   //static/////////////////////////////////////////////////////////////////
   public static <xsl:value-of select="$classname"/> singleton;
   public static final Pattern masterPattern;

   static {
      masterPattern  = Pattern.compile(
         "^<xsl:if test="@detectFake='yes'">:?</xsl:if>(" //begin
<xsl:apply-templates select="regex" mode="java"/>
         + ")"  //end
         , Pattern.MULTILINE);

      singleton = new <xsl:value-of select="$classname"/>();
   }

   //instance///////////////////////////////////////////////////////////////
   protected <xsl:value-of select="$classname"/> () {
      super(masterPattern);
   }

   /* getInstance ***********************************************************/
   public static ICSEventParser getInstance () {
       return singleton;
   }

   /* createICSEvent ********************************************************/
   public ICSEvent createICSEvent (Matcher match) {
      ICSEvent evt = new ICS<xsl:value-of select="../@class"/>Event();
         <xsl:if test="@enum">evt.setEventType(ICSEvent.<xsl:value-of select="@enum"/>_EVENT);
         </xsl:if>assignMatches(match, evt);

	 return evt;
   }

   /* assignMatches *********************************************************/
   public void assignMatches (Matcher m, ICSEvent event) {
      ICS<xsl:value-of select="../@class"/>Event evt = (ICS<xsl:value-of select="../@class"/>Event) event;

      if (Log.debug &amp;&amp; debug)
         Log.debug(DEBUG, "assigning matches", m);

      <xsl:if test="@detectFake='yes'">
      evt.setFake(detectFake(m.group(0)));
      </xsl:if>

      <xsl:apply-templates select="assignMatches"/>
   }

   /* toNative ***************************************************************/
   public String toNative (ICSEvent event) {

      if (event.getEventType() == ICSEvent.UNKNOWN_EVENT)
         return event.getMessage();

      ICS<xsl:value-of select="../@class"/>Event evt = (ICS<xsl:value-of select="../@class"/>Event) event;
      StringBuffer sb = new StringBuffer(<xsl:value-of select="child::toNative/@avgLength"/>);
      <xsl:if test="@detectFake='yes'">
      if (evt.isFake()) sb.append(":");
      </xsl:if>

      <xsl:apply-templates select="toNative"/>

      return sb.toString();
   }
}
</redirect:write>
</xsl:template>

<!-- REGEX - process the regex to java code format -->
<!-- FIXME: if the regex is a single line for some reason it is lost -->
<xsl:template match="regex" mode="java">

   <xsl:call-template name="text:regex-format">
      <xsl:with-param name="input">

      <!-- change all "  to \" -->
      <xsl:call-template name="str:search-and-replace">
	 <xsl:with-param name="input">

	    <!-- convert all \ to \\ -->
	    <xsl:call-template name="str:search-and-replace">
	       <xsl:with-param name="input">
		  <xsl:apply-templates select="."/>
	       </xsl:with-param>
	       <xsl:with-param name="search" select="'\'"/>
	       <xsl:with-param name="replace" select="'\\'"/>
	    </xsl:call-template>

	 </xsl:with-param>
	 <xsl:with-param name="search" select="'&quot;'"/>
	 <xsl:with-param name="replace" select="'\&quot;'"/>
      </xsl:call-template>

      </xsl:with-param>
      <xsl:with-param name="indent" select="9"/>
   </xsl:call-template>
</xsl:template>

<xsl:template match="regex">
   <xsl:apply-templates select="regexref | text()"/>
</xsl:template>

<xsl:template match="regexref">
   <xsl:apply-templates select="id(@ref)"/>
</xsl:template>

<!-- assignMatches - put the regex matches into appropriate variables-->
<xsl:template match="assignMatches">
   <xsl:apply-templates select="regexgroup | text()" mode="assignMatches"/>
</xsl:template>

<xsl:template match="regexgroup" mode="assignMatches">
    <xsl:apply-templates select="id(@memberref)" mode="assignMatches">
       <xsl:with-param name="regexgroup" select="@num"/>
    </xsl:apply-templates>
</xsl:template>

<xsl:template match="member" mode="assignMatches">
   <xsl:param name="regexgroup"/>
   <xsl:variable name="varname">
      <xsl:choose>
         <xsl:when test="@varname">
            <xsl:value-of select="@varname"/>
         </xsl:when>
         <xsl:otherwise>
            <xsl:value-of select="id(@typeref)/@varname"/>
         </xsl:otherwise>
      </xsl:choose>
   </xsl:variable>

   <xsl:variable name="functname">
      <xsl:choose>
         <xsl:when test="@functname">
            <xsl:value-of select="@functname"/>
         </xsl:when>
         <xsl:otherwise>
            <xsl:value-of select="id(@typeref)/@functname"/>
         </xsl:otherwise>
      </xsl:choose>
   </xsl:variable>

   <xsl:variable name="type" select="id(@typeref)/@type"/>

   <xsl:choose>
      <!-- int -->
      <xsl:when test="$type='int'">
      try {
         evt.set<xsl:value-of select="$functname"/>
	 <xsl:text>(Integer.parseInt(m.group(</xsl:text>
	 <xsl:value-of select="$regexgroup"/>)));
      }
      catch (NumberFormatException e) {
         Log.error(Log.PROG_WARNING,
            "Can't parse <xsl:value-of select="$varname"/> for: "
            + m.group(<xsl:value-of select="$regexgroup"/>) 
            + " of " + m.group(0));
         evt.setEventType(ICSEvent.UNKNOWN_EVENT);
         evt.setMessage(m.group(0));
	 if (Log.debug)
	    Log.debug(ICSEventParser.DEBUG, "regex", m);
         return;
      }<!-- -->
      </xsl:when>

      <!-- String -->
      <xsl:when test="$type='String'">
      evt.set<xsl:value-of select="$functname"/>(m.group(<xsl:value-of select="$regexgroup"/>));<!-- -->
      </xsl:when>

      <!-- AccountType | Rating -->
      <xsl:when test="$type='ICSAccountType' or $type='ICSRating'">
      evt.set<xsl:value-of select="$functname"/>
      <xsl:text>(parse</xsl:text>
      <xsl:value-of select="$type"/>
      <xsl:text>(m, </xsl:text>
      <xsl:value-of select="$regexgroup"/>));<!-- -->
      </xsl:when>

      <xsl:when test="$type='ICSResult'">
      evt.setResult(new ICSResult(m.group(<xsl:value-of 
      select="$regexgroup"/>)));<!-- -->
      </xsl:when>

      <xsl:when test="$type='ICSVariant'">
      evt.setVariant(new ICSVariant(m.group(<xsl:value-of 
      select="$regexgroup"/>)));<!-- -->
      </xsl:when>

      <!-- unknown -->
      <xsl:otherwise>
      //FIXME: don't know how to set type <xsl:value-of select="@type"/>
      </xsl:otherwise>
   </xsl:choose>
</xsl:template>

<!-- toNatvie - slap the code to convert the variables back into the natvie
     message here.
-->
<xsl:template match="toNative">
   <xsl:apply-templates select="code"/>
</xsl:template>

<xsl:template match="code">
   <xsl:if test="@format='java'">
      <xsl:value-of select="."/>
   </xsl:if>
</xsl:template>

</xsl:stylesheet><|MERGE_RESOLUTION|>--- conflicted
+++ resolved
@@ -5,7 +5,7 @@
  *  Copyright (C) 2002 J. Varsoke <jvarsoke@ghostmanonfirst.com>
  *  All rights reserved.
  *
- *  $Id: parser.xsl,v 1.12 2004/01/30 08:50:38 jvarsoke Exp $
+ *  $Id$
  *
  *  This file is part of ICTK.
  *
@@ -32,13 +32,10 @@
 		extension-element-prefixes="redirect"
 		>
 
-<<<<<<< HEAD
-=======
 
 <!-- necessary because XSLTC redirect:write does not respect Ant:destdir -->
 <xsl:param name="destpath"/>
 
->>>>>>> d537ebeb
 <xsl:import href="string.xsl"/>
 <xsl:import href="text.xsl"/>
 
@@ -64,17 +61,23 @@
           <xsl:with-param name="input" select="@protocol"/>
        </xsl:call-template>
    </xsl:variable>
-   <xsl:variable name="filename" select="concat('../',
+
+   <xsl:variable name="rel-filename" select="concat('../',
                                                 $lc_protocol,
                                                 '/event/',
                                                 $classname,
 					        '.java')"
 						/>
 
+   <xsl:variable name="filename" select="concat($destpath,
+	   					'/',
+	   					$rel-filename)"
+						 />
    <!-- write out the filename so we can delete it later -->
-   <xsl:value-of select="$filename"/><xsl:text>
+   <xsl:value-of select="$rel-filename"/><xsl:text>
 </xsl:text>
-   <redirect:write select="$filename">/*
+
+<redirect:write file="{$filename}">/*
  *  ICTK - Internet Chess ToolKit
  *  More information is available at http://ictk.sourceforge.net
  *  Copyright (C) 2002 J. Varsoke &lt;jvarsoke@ghostmanonfirst.com&gt;
@@ -103,7 +106,7 @@
 
 /*--------------------------------------------------------------------------*
  * This file was auto-generated 
- * by $Id: parser.xsl,v 1.12 2004/01/30 08:50:38 jvarsoke Exp $
+ * by $Id$
  * on <xsl:value-of select="java:util.Date.new()"/>
  *--------------------------------------------------------------------------*/
 
@@ -187,6 +190,7 @@
 
       return sb.toString();
    }
+   <xsl:apply-templates select="code"/>
 }
 </redirect:write>
 </xsl:template>
